const { withContentlayer } = require("next-contentlayer2");

import("./env.mjs");

/** @type {import('next').NextConfig} */
const nextConfig = {
  reactStrictMode: true,
  swcMinify: true,
  images: {
    remotePatterns: [
      {
        protocol: "https",
        hostname: "avatars.githubusercontent.com",
      },
      {
        protocol: "https",
        hostname: "lh3.googleusercontent.com",
      },
      {
        protocol: "https",
        hostname: "randomuser.me",
      },
    ],
  },
<<<<<<< HEAD
  serverExternalPackages: ["@prisma/client"],
  turbopack: {},
=======
  experimental: {
    serverComponentsExternalPackages: ["@prisma/client"],
  },
>>>>>>> 450445af
};

module.exports = withContentlayer(nextConfig);<|MERGE_RESOLUTION|>--- conflicted
+++ resolved
@@ -22,14 +22,8 @@
       },
     ],
   },
-<<<<<<< HEAD
   serverExternalPackages: ["@prisma/client"],
   turbopack: {},
-=======
-  experimental: {
-    serverComponentsExternalPackages: ["@prisma/client"],
-  },
->>>>>>> 450445af
 };
 
 module.exports = withContentlayer(nextConfig);