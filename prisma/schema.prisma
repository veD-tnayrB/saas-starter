--- conflicted
+++ resolved
@@ -6,18 +6,8 @@
 }
 
 datasource db {
-<<<<<<< HEAD
   provider = "postgresql"
   url      = env("DATABASE_URL")
-=======
-  provider     = "postgresql"
-  url          = env("DATABASE_URL")
-}
-
-enum UserRole {
-  ADMIN
-  USER
->>>>>>> 450445af
 }
 
 model Account {
